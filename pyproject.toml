--- conflicted
+++ resolved
@@ -23,13 +23,8 @@
 [tool.poetry.dependencies]
 python = "^3.9"
 typer = {extras = ["all"], version = "^0.12.5"}
-<<<<<<< HEAD
-pydantic = "^2.8.2"
+pydantic = "^2.9.2"
 qi-compute-api-client = "^0.38.0"
-=======
-pydantic = "^2.9.2"
-qi-compute-api-client = ">=0.33.0"
->>>>>>> 428d142d
 qxelarator = {version = "^0.7.1", optional = true}
 pydantic-settings = "^2.6.0"
 qiskit = "1.0.2"
